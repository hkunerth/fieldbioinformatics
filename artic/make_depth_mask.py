#!/usr/bin/env python
from Bio import SeqIO
import itertools
import os
import pysam


def collect_depths(bamfile, refName, minDepth, ignoreDeletions):
    """Collect read depth of coverage per reference position in a BAM file.

    Parameters
    ----------
    bamfile : string
        The BAM file that needs processing

    refName : string
        The name of the reference sequence to collect the depths for

    minDepth : int
        The minimum depth to report coverage for (0 will be reported if coverage < minDepth at a given position)

    ignoreDeletions : bool
        If true, positional depth counts will ignore reads with reference deletions

    Returns
    -------
    list
        Index is the reference position, value is the corresponding coverage depth
    """
    # check the BAM file exists
    if not os.path.exists(bamfile):
        raise Exception("bamfile doesn't exist (%s)" % bamfile)

    # open the BAM file
    bamFile = pysam.AlignmentFile(bamfile, 'rb')

    # get the TID for the reference
    tid = bamFile.get_tid(refName)
    if tid == -1:
        raise Exception(
            "bamfile does not contain specified reference (%s)" % refName)

    # create a depth vector to hold the depths at each reference position
    depths = [0] * bamFile.get_reference_length(refName)

    # create the dict to hold the depths for each readgroup
    rgDepths = {}

    # generate the pileup
    for pileupcolumn in bamFile.pileup(refName, max_depth=10000, truncate=False, min_base_quality=0):

        # process the pileup column
        for pileupread in pileupcolumn.pileups:

            # get the read group and init the vector if this is the first time this RG has been seen
            rg = pileupread.alignment.get_tag('RG')
            if rg not in rgDepths:
                rgDepths[rg] = [0] * bamFile.get_reference_length(refName)

            # process the pileup read
            if pileupread.is_refskip:
                continue
            if pileupread.is_del:
                if not ignoreDeletions:
                    depths[pileupcolumn.pos] += 1
                    rgDepths[rg][pileupcolumn.pos] += 1
            elif not pileupread.is_del:
                depths[pileupcolumn.pos] += 1
                rgDepths[rg][pileupcolumn.pos] += 1
            else:
                raise Exception("unhandled pileup read encountered")

        # if final depth for pileup column < minDepth, report 0 and update the mask_vector
        if depths[pileupcolumn.pos] < minDepth:
            depths[pileupcolumn.pos] = 0

    # close file and return depth vector
    bamFile.close()
    return depths, rgDepths


# from https://www.geeksforgeeks.org/python-make-a-list-of-intervals-with-sequential-numbers/
def intervals_extract(iterable):
    iterable = sorted(set(iterable))
    for _, group in itertools.groupby(enumerate(iterable), lambda t: t[1] - t[0]):
        group = list(group)
        yield [group[0][1], group[-1][1]]


def go(args):

    # open the reference sequence and collect the sequence header and sequence length of the first record
    record = list(SeqIO.parse(args.reference, "fasta"))[0]
    seqID = record.id
    seqLength = len(record.seq)

    # collect the depths from the pileup, replacing any depth<minDepth with 0
    try:
        depths, rgDepths = collect_depths(args.bamfile, seqID,
                                          args.depth, args.ignore_deletions)
    except Exception as e:
        print(e)
        raise SystemExit(1)

    # check the number of positions in the reported depths matches the reference sequence
    if len(depths) != seqLength:
        print("pileup length did not match expected reference sequence length")

    # print the readgroup depths to individual files if requested
    if args.store_rg_depths:
<<<<<<< HEAD

        # rg is the readgroup and rgd is the depths per position for this readgroup
        for rg, rgd in rgDepths.items():
=======
        for rg, _ in rgDepths.items():
>>>>>>> 5f1a7a38
            fh = open(args.outfile + "." + rg + ".depths", 'w')
            for pos, depth in enumerate(rgd):
                fh.write("%s\t%s\t%d\t%d\n" % (seqID, rg, pos, depth))
            fh.close()

    # create a mask_vector that records reference positions where depth < minDepth
    mask_vector = []
    for pos, depth in enumerate(depths):
        if depth == 0:
            mask_vector.append(pos)

    # get the intervals from the mask_vector
    intervals = list(intervals_extract(mask_vector))

    # create the mask outfile
    maskfh = open(args.outfile, 'w')
    for i in intervals:
        maskfh.write("%s\t%s\t%s\n" % (seqID, i[0]+1, i[1]+1))
    maskfh.close()


def main():
    import argparse

    parser = argparse.ArgumentParser()
    parser.add_argument('--depth', type=int, default=20)
    parser.add_argument('--ignore-deletions', action="store_true", default=False,
                        help="if set, positional depth counts will ignore reads with reference deletions (i.e. evaluates positional depths on ref matches, not read span")
    parser.add_argument('--store-rg-depths',
                        action='store_true', default=False,
                        help='if set, positional depth counts for each readgroup written to file (filename = <outfile>.<readgroup>.depths)')
    parser.add_argument('reference')
    parser.add_argument('bamfile')
    parser.add_argument('outfile')

    args = parser.parse_args()
    go(args)


if __name__ == "__main__":
    main()<|MERGE_RESOLUTION|>--- conflicted
+++ resolved
@@ -108,13 +108,8 @@
 
     # print the readgroup depths to individual files if requested
     if args.store_rg_depths:
-<<<<<<< HEAD
-
         # rg is the readgroup and rgd is the depths per position for this readgroup
         for rg, rgd in rgDepths.items():
-=======
-        for rg, _ in rgDepths.items():
->>>>>>> 5f1a7a38
             fh = open(args.outfile + "." + rg + ".depths", 'w')
             for pos, depth in enumerate(rgd):
                 fh.write("%s\t%s\t%d\t%d\n" % (seqID, rg, pos, depth))
