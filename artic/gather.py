--- conflicted
+++ resolved
@@ -16,7 +16,6 @@
 #   -- only one flowcell ID ever
 #   -- always unique read ID
 
-<<<<<<< HEAD
 # fast fastq code by Heng Li
 def readfq(fp): # this is a generator function
     last = None # this is a buffer keeping the last unprocessed line
@@ -51,87 +50,6 @@
 
 def write_fastq(fh, name, rec, qual):
     fh.write("@%s\n%s\n+\n%s\n" % (name, rec, qual))
-=======
-def run(parser, args):
-	if not args.directory:
-        	directories = os.listdir(args.run_directory)
-        	directories = [args.run_directory+'/'+d for d in directories if os.path.isdir(args.run_directory+'/'+d)]
-        	args.directory = [rampart.chooser(directories)]
-
-	if isinstance(args.directory, list) and len(args.directory) > 1 and not args.prefix:
-		print("Must supply a prefix if gathering multiple directories!", file=sys.stderr)
-		raise SystemExit
-
-	if args.prefix:
-		prefix = args.prefix
-	else:
-		prefix = os.path.split(args.directory[0])[-1]
-
-	all_fastq_outfn = "%s_all.fastq" % (prefix)
-	all_fastq_outfh = open(all_fastq_outfn, "w")
-
-	summary_files = []
-
-	fastq = defaultdict(list)
-	for directory in args.directory:
-		d = directory
-
-		for root, dirs, files in os.walk(d):
-			paths = os.path.split(root)
-			barcode_directory = paths[-1]
-
-			fastq[barcode_directory].extend([root+'/'+f for f in files if f.endswith('.fastq')])
-			summary_files.extend([root+'/'+f for f in files if fnmatch.fnmatch(f, '*cing_summary*txt')])
-
-	for barcode_directory, fastq in list(fastq.items()):
-		if len(fastq):
-			fastq_outfn = "%s_%s.fastq" % (prefix, barcode_directory)
-			outfh = open(fastq_outfn, "w")
-			print("Processing %s files in %s" % (len(fastq), barcode_directory), file=sys.stderr)
-
-			dups = set()
-			uniq = 0
-			total = 0	
-			for f in fastq:
-				for rec in SeqIO.parse(open(f), "fastq"):
-					if args.max_length and len(rec) > args.max_length:
-						continue
-					if args.min_length and len(rec) < args.min_length:
-						continue
-
-					total += 1
-					if rec.id not in dups:
-						SeqIO.write([rec], outfh, "fastq")
-						SeqIO.write([rec], all_fastq_outfh, "fastq")
-
-						dups.add(rec.id)
-						uniq += 1
-
-			outfh.close()
-
-			print("%s\t%s\t%s" % (fastq_outfn, total, uniq))
-
-	all_fastq_outfh.close()
-
-	print("Found the following summary files:\n", file=sys.stderr)
-	for summaryfn in summary_files:
-		print ("  " + summaryfn, file=sys.stderr)
-
-	dfs = []
-
-	summary_outfn = "%s_sequencing_summary.txt" % (prefix)
-	summaryfh = open(summary_outfn, "w")
-
-	for summaryfn in summary_files:
-		df = pd.read_csv(summaryfn, sep="\t")
-		# support for local basecalling
-		if 'filename_fast5' in df.columns:
-			df['filename'] = df['filename_fast5']	
-		dfs.append(df)
-
-	pd.concat(dfs).to_csv(summaryfh, sep="\t", index=False)
-	summaryfh.close()
->>>>>>> 852a17c4
 
 def run(parser, args):
     if not args.directory:
