#!/usr/bin/env python

# Written by Nick Loman (@pathogenomenick)
# Thanks to Aaron Quinlan for the argparse implementation from poretools.

import argparse
import sys

from . import version


def run_subtool(parser, args):
    if args.command == 'extract':
        from . import extract as submodule
    if args.command == 'basecaller':
        from . import basecaller as submodule
    if args.command == 'demultiplex':
        from . import demultiplex as submodule
    if args.command == 'minion':
        from . import minion as submodule
    if args.command == 'gather':
        from . import gather as submodule
    if args.command == 'guppyplex':
        from . import guppyplex as submodule
    if args.command == 'rampart':
        from . import rampart as submodule
    if args.command == 'filter':
        from . import filter_reads as submodule
    if args.command == 'run':
        from . import run as submodule
    if args.command == 'export':
        from . import export as submodule

    # run the chosen submodule.
    submodule.run(parser, args)


class ArgumentParserWithDefaults(argparse.ArgumentParser):
    def __init__(self, *args, **kwargs):
        super(ArgumentParserWithDefaults, self).__init__(*args, **kwargs)
        self.add_argument("-q", "--quiet", help="Do not output warnings to stderr",
                          action="store_true",
                          dest="quiet")


def init_pipeline_parser():
    """Wraps the argparse parser initialisation.

    Returns
    -------
    argparse.ArgumentParser
        The initialised argparse Argument Parser for the pipeline
    """
    parser = argparse.ArgumentParser(
        prog='artic', formatter_class=argparse.ArgumentDefaultsHelpFormatter)
    parser.add_argument("-v", "--version", help="Installed Artic version",
                        action="version",
                        version="%(prog)s " + str(version.__version__))
    subparsers = parser.add_subparsers(
        title='[sub-commands]', dest='command', parser_class=ArgumentParserWithDefaults)

    # extract
    parser_extract = subparsers.add_parser('extract',
                                           help='Create an empty poredb database')
    parser_extract.add_argument('directory', metavar='directory',
                                help='The name of the database.')
    parser_extract.add_argument('--basecaller', metavar='basecaller',
                                default='ONT Albacore Sequencing Software',
                                help='The name of the basecaller')
    parser_extract.set_defaults(func=run_subtool)

    # callers
    parser_extract = subparsers.add_parser(
        'basecaller', help='Display basecallers in files')
    parser_extract.add_argument(
        'directory', metavar='directory', help='Directory of FAST5 files.')
    parser_extract.set_defaults(func=run_subtool)

    # demultiplex
    parser_demultiplex = subparsers.add_parser(
        'demultiplex', help='Run demultiplex')
    parser_demultiplex.add_argument(
        'fasta', metavar='fasta', help='Undemultiplexed FASTA file.')
    parser_demultiplex.add_argument(
        '--threads', type=int, default=8, help='Number of threads')
    parser_demultiplex.add_argument(
        '--prefix', help='Prefix for demultiplexed files')
    parser_demultiplex.add_argument(
        '--no-remove-directory', dest='no_remove_directory', action='store_true')
    parser_demultiplex.set_defaults(func=run_subtool)

    # minion
    parser_minion = subparsers.add_parser('minion', help='Run the alignment/variant-call/consensus pipeline')
    parser_minion.add_argument(
        'scheme', metavar='scheme', help='The name of the scheme.')
    parser_minion.add_argument(
        'sample', metavar='sample', help='The name of the sample.')
    parser_minion.add_argument('--medaka', dest='medaka', action='store_true',
                               help='Use medaka instead of nanopolish for variants')
    parser_minion.add_argument('--minimap2', dest='minimap2', default=True,
                               action='store_true', help='Use minimap2 (default)')
    parser_minion.add_argument(
        '--bwa', dest='bwa', action='store_true', help='Use bwa instead of minimap2')
    parser_minion.add_argument('--normalise', dest='normalise', type=int,
                               default=100, help='Normalise down to moderate coverage to save runtime.')
    parser_minion.add_argument(
        '--threads', type=int, default=8, help='Number of threads')
    parser_minion.add_argument('--scheme-directory', metavar='scheme_directory',
                               default='/artic/schemes', help='Default scheme directory')
    parser_minion.add_argument('--max-haplotypes', type=int, default=1000000,
                               metavar='max_haplotypes', help='max-haplotypes value for nanopolish')
    parser_minion.add_argument('--read-file', metavar='read_file',
                               help='Use alternative FASTA/FASTQ file to <sample>.fasta')
    parser_minion.add_argument('--fast5-directory', help='FAST5 Directory')
    parser_minion.add_argument(
        '--sequencing-summary', help='Path to Guppy sequencing summary')
    parser_minion.add_argument('--skip-nanopolish', action='store_true')
    parser_minion.add_argument('--no-indels', action='store_true')
    parser_minion.add_argument('--dry-run', action='store_true')
    parser_minion.set_defaults(func=run_subtool)

    # gather
    parser_gather = subparsers.add_parser(
        'gather', help='Gather up demultiplexed files')
    parser_gather.add_argument('--directory', nargs='+', metavar='directory',
                               help='Basecalled (guppy) results directory or directories.')
    parser_gather.add_argument(
        '--max-length', type=int, metavar='max_length', help='remove reads greater than read length')
    parser_gather.add_argument(
        '--min-length', type=int, metavar='min_length', help='remove reads less than read length')
    parser_gather.add_argument('--prefix', help='Prefix for gathered files')
    parser_gather.add_argument('--prompt-directory', metavar='run_directory',
                               help='The run directory for interactive prompts', default='/var/lib/minknown/data')
    parser_gather.add_argument(
        '--fast5-directory', metavar='fast5_directory', help='The directory with fast5 files')
    parser_gather.add_argument('--no-fast5s', action='store_true',
                               help='Do not use fast5s and nanopolish', default=0)
    parser_gather.add_argument('--limit', type=int, help='Only gather n reads')
    parser_gather.set_defaults(func=run_subtool)

    # guppyplex
    # This is a workflow that aggregates the previous gather and demultiplex steps into a single task.
    # This is making an assumption that the results from MinKnow demultiplex are good-enough.
    parser_guppyplex = subparsers.add_parser(
        'guppyplex', help='Aggregate pre-demultiplexed reads from MinKNOW/Guppy')
    parser_guppyplex.add_argument('--directory', metavar='directory',
                                  help='Basecalled and demultiplexed (guppy) results directory', required=True)
    parser_guppyplex.add_argument(
        '--max-length', type=int, metavar='max_length', help='remove reads greater than read length')
    parser_guppyplex.add_argument(
        '--min-length', type=int, metavar='min_length', help='remove reads less than read length')
    parser_guppyplex.add_argument('--quality', type=float, metavar='quality',
                                  default=7, help='remove reads against this quality filter')
    parser_guppyplex.add_argument('--sample', type=float, metavar='sample', default=1,
                                  help='sampling frequency for random sample of sequence to reduce excess')
    parser_guppyplex.add_argument(
        '--skip-quality-check', action='store_true', help='Do not filter on quality score (speeds up)')
    parser_guppyplex.add_argument(
        '--prefix', help='Prefix for guppyplex files')
<<<<<<< HEAD
=======
    parser_guppyplex.add_argument('--run-directory', metavar='run_directory',
                                  help='The run directory', default='/var/lib/MinKNOW/data')
    parser_guppyplex.add_argument('--output', metavar='output',
                                  help='FASTQ file to write')
>>>>>>> 756639b9
    parser_guppyplex.set_defaults(func=run_subtool)

    # filter
    parser_filter = subparsers.add_parser(
        'filter', help='Filter FASTQ files by length')
    parser_filter.add_argument(
        'filename', metavar='filename', help='FASTQ file.')
    parser_filter.add_argument(
        '--max-length', type=int, metavar='max_length', help='remove reads greater than read length')
    parser_filter.add_argument(
        '--min-length', type=int, metavar='min_length', help='remove reads less than read length')
    parser_filter.set_defaults(func=run_subtool)

    # rampart
    parser_rampart = subparsers.add_parser(
        'rampart', help='Interactive prompts to start RAMPART')
    parser_rampart.add_argument('--protocol-directory', metavar='protocol_directory',
                                help='The RAMPART protocols directory.', default='/home/artic/artic/artic-ebov/rampart')
    parser_rampart.add_argument('--run-directory', metavar='run_directory',
                                help='The run directory', default='/var/lib/MinKNOW/data')
    parser_rampart.set_defaults(func=run_subtool)

    # export
    parser_export = subparsers.add_parser(
        'export', help='Export reads and fAST5 into a neat archive')
    parser_export.add_argument('prefix')
    parser_export.add_argument('bamfile')
    parser_export.add_argument('sequencing_summary')
    parser_export.add_argument('fast5_directory')
    parser_export.add_argument('output_directory')
    parser_export.set_defaults(func=run_subtool)

    # run
    parser_run = subparsers.add_parser(
        'run', help='Process an entire run folder interactively')
    parser_run.set_defaults(func=run_subtool)

    # return the parser
    return parser


def main():

    # init the pipeline parser
    parser = init_pipeline_parser()

    # collect the args
    args = parser.parse_args(sys.argv[1:])

    # if args.quiet:
    #    logger.setLevel(logging.ERROR)

    # run the subcommand or print usage if no subcommand provided
    if args.command:
        args.func(parser, args)
    else:
        parser.print_usage()


if __name__ == "__main__":
    main()<|MERGE_RESOLUTION|>--- conflicted
+++ resolved
@@ -157,13 +157,10 @@
         '--skip-quality-check', action='store_true', help='Do not filter on quality score (speeds up)')
     parser_guppyplex.add_argument(
         '--prefix', help='Prefix for guppyplex files')
-<<<<<<< HEAD
-=======
     parser_guppyplex.add_argument('--run-directory', metavar='run_directory',
                                   help='The run directory', default='/var/lib/MinKNOW/data')
     parser_guppyplex.add_argument('--output', metavar='output',
                                   help='FASTQ file to write')
->>>>>>> 756639b9
     parser_guppyplex.set_defaults(func=run_subtool)
 
     # filter
